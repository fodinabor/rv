--- conflicted
+++ resolved
@@ -89,11 +89,8 @@
     void finalize();
 
     PlatformInfo & getPlatformInfo() const { return platInfo; }
-<<<<<<< HEAD
     const Config & getConfig() { return config; }
-=======
     llvm::Module & getModule() const { return getPlatformInfo().getModule(); }
->>>>>>> 1e9c4289
 
 private:
     Config config;
