--- conflicted
+++ resolved
@@ -14,8 +14,6 @@
 #include <llvm/IR/InstIterator.h>
 #include <llvm/IR/Metadata.h>
 #include "llvm/IR/IntrinsicsX86.h"
-#include "llvm/Support/Alignment.h"
-#include "llvm/Transforms/Utils/LoopUtils.h"
 #include <report.h>
 #include <fstream>
 
@@ -56,7 +54,7 @@
 Value*
 CreateBroadcast(IRBuilder<> & builder, Value & vec, int idx) {
   auto * intTy = Type::getInt32Ty(builder.getContext());
-  auto *vecTy = cast<FixedVectorType>(vec.getType());
+  auto *vecTy = cast<VectorType>(vec.getType());
   const size_t vectorWidth = vecTy->getNumElements();
   std::vector<Constant*> shuffleConsts;
   for (size_t i = 0; i < vectorWidth; ++i) {
@@ -95,8 +93,7 @@
 
 Value*
 NatBuilder::getSplat(Constant* Elt) {
-  auto EC = ElementCount::getFixed(vectorWidth());
-  return ConstantVector::getSplat(EC, Elt);
+  return ConstantVector::getSplat(ElementCount::getFixed(vectorWidth()), Elt);
 }
 
 Type*
@@ -294,13 +291,8 @@
     vectorize(bb, vecBlock);
 
     // populate queue with pre-order dominators
-<<<<<<< HEAD
     for (auto *N : node->children()) {
       nodeQueue.push_back(N);
-=======
-    for (const auto* Child : node->children()) {
-      nodeQueue.push_back(Child);
->>>>>>> 837e9863
     }
   }
 
@@ -391,7 +383,6 @@
     GetElementPtrInst *gep = dyn_cast<GetElementPtrInst>(inst);
     BitCastInst *bc = dyn_cast<BitCastInst>(inst);
     AllocaInst *alloca = dyn_cast<AllocaInst>(inst);
-    AtomicRMWInst *atomicrmw = dyn_cast<AtomicRMWInst>(inst);
 
     // analyze memory predicate
     if (load || store) {
@@ -443,8 +434,6 @@
         case RVIntrinsic::Shuffle: vectorizeShuffleCall(call); break;
         case RVIntrinsic::Index: vectorizeIndexCall(*call); break;
         case RVIntrinsic::Align: vectorizeAlignCall(call); break;
-        case RVIntrinsic::LaneID: vectorizeLaneIDCall(call); break;
-        case RVIntrinsic::NumLanes: vectorizeNumLanesCall(call); break;
         default: {
           if (shouldVectorize(call)) vectorizeCallInstruction(call);
           else copyCallInstruction(call);
@@ -457,133 +446,6 @@
       vectorizeAlloca(alloca);
     } else if (gep || bc) {
       continue; // skipped
-    } else if (atomicrmw) {
-      VectorShape shape = getVectorShape(*atomicrmw);
-      if (shape.isStrided() || shape.isContiguous()) {
-        Value *predicate = vecInfo.getPredicate(*inst->getParent());
-        assert(predicate && predicate->getType()->isIntegerTy(1) && "predicate must have i1 type!");
-        bool needsMask = predicate && !vecInfo.getVectorShape(*predicate).isUniform();
-        if (needsMask) {
-            replicateInstruction(inst);
-        } else {
-            AtomicRMWInst *clonedinst = cast<AtomicRMWInst>(atomicrmw->clone());
-            clonedinst->setOperand(0, requestScalarValue(atomicrmw->getPointerOperand()));
-
-            Value * previousconst = atomicrmw->getValOperand();
-            IntegerType * previoustype = cast<IntegerType>(previousconst->getType());
-
-            int stride = (atomicrmw->getOperation() == AtomicRMWInst::Sub) ? -1 * shape.getStride() : shape.getStride();
-            int updateresult = vectorWidth() * stride;
-
-            clonedinst->setOperand(1, ConstantInt::get(previoustype, updateresult));
-
-            builder.Insert(clonedinst, inst->getName());
-            mapScalarValue(inst, clonedinst);
-        }
-      } else if (shouldVectorize(inst)) {
-        Value * ptr = atomicrmw->getPointerOperand();
-        Value * val = atomicrmw->getValOperand();
-        VectorShape ptrShape = getVectorShape(*ptr);
-
-        if (!ptrShape.isUniform()) {
-          replicateInstruction(inst);
-          continue;
-        }
-        Value *predicate = vecInfo.getPredicate(*inst->getParent());
-        assert(predicate && predicate->getType()->isIntegerTy(1) && "predicate must have i1 type!");
-        bool needsMask = predicate && !vecInfo.getVectorShape(*predicate).isUniform();
-        if (needsMask) {
-          replicateInstruction(inst);
-          continue;
-        }
-
-        switch (atomicrmw->getOperation()) {
-        case AtomicRMWInst::Xchg: {
-          AtomicRMWInst *clonedInst = cast<AtomicRMWInst>(atomicrmw->clone());
-          clonedInst->setOperand(0, requestScalarValue(ptr));
-
-          Value *vectorizedVal = requestVectorValue(val);
-          assert(vectorizedVal);
-          Value *finalVal = builder.CreateExtractElement(vectorizedVal, vectorWidth() - 1);
-          clonedInst->setOperand(1, finalVal);
-
-          std::vector<Constant*> constants(vectorWidth(), nullptr);
-          constants[0] = ConstantInt::get(builder.getInt32Ty(), 0);
-          for (int i = 1; i < vectorWidth(); ++i) {
-            Constant *constant = ConstantInt::get(builder.getInt32Ty(), i - 1);
-            constants[i] = constant;
-          }
-          Value *constantvec = ConstantVector::get(constants);
-          Value *shuffle = builder.CreateShuffleVector(vectorizedVal, vectorizedVal, constantvec);
-
-          builder.Insert(clonedInst);
-          Value *insertfinal = builder.CreateInsertElement(shuffle, clonedInst, (uint64_t) 0, inst->getName());
-
-          mapVectorValue(inst, insertfinal);
-          break;
-        }
-        case AtomicRMWInst::Add:
-        case AtomicRMWInst::Sub:
-        case AtomicRMWInst::And:
-        case AtomicRMWInst::Or:
-        case AtomicRMWInst::Max:
-        case AtomicRMWInst::Min:
-        case AtomicRMWInst::UMax:
-        case AtomicRMWInst::UMin: {
-          AtomicRMWInst *clonedInst = cast<AtomicRMWInst>(atomicrmw->clone());
-          clonedInst->setOperand(0, requestScalarValue(ptr));
-
-          Value *vectorizedVal = requestVectorValue(val);
-
-          RedKind reduction = RedKind::Top;
-          switch (atomicrmw->getOperation()) {
-          case AtomicRMWInst::Add:
-          case AtomicRMWInst::Sub:  reduction = RedKind::Add; break;
-          case AtomicRMWInst::And:  reduction = RedKind::And; break;
-          case AtomicRMWInst::Or:   reduction = RedKind::Or; break;
-          case AtomicRMWInst::Max:  reduction = RedKind::SMax; break;
-          case AtomicRMWInst::Min:  reduction = RedKind::SMin; break;
-          case AtomicRMWInst::UMax: reduction = RedKind::UMax; break;
-          case AtomicRMWInst::UMin: reduction = RedKind::UMin; break;
-          default:
-            llvm_unreachable("case missing");
-          }
-
-          Value *finalVal = &CreateVectorReduce(config, builder, reduction, *vectorizedVal, nullptr);
-
-          clonedInst->setOperand(1, finalVal);
-          builder.Insert(clonedInst);
-
-          Value *itervector = UndefValue::get(vectorizedVal->getType());
-          Value *itervar = clonedInst;
-          itervector = builder.CreateInsertElement(itervector, itervar, (uint64_t) 0);
-          for (int i  = 1; i < vectorWidth(); i++) {
-            Value *update = builder.CreateExtractElement(vectorizedVal, (uint64_t) i - 1);
-            switch (atomicrmw->getOperation()) {
-            case AtomicRMWInst::Add:  itervar = builder.CreateAdd(itervar, update); break;
-            case AtomicRMWInst::Sub:  itervar = builder.CreateSub(itervar, update); break;
-            case AtomicRMWInst::And:  itervar = builder.CreateAnd(itervar, update); break;
-            case AtomicRMWInst::Or:   itervar = builder.CreateOr(itervar, update); break;
-            case AtomicRMWInst::Max:  itervar = createMinMaxOp(builder, RecurrenceDescriptor::MRK_SIntMax, itervar, update); break;
-            case AtomicRMWInst::UMax: itervar = createMinMaxOp(builder, RecurrenceDescriptor::MRK_UIntMax, itervar, update); break;
-            case AtomicRMWInst::Min:  itervar = createMinMaxOp(builder, RecurrenceDescriptor::MRK_SIntMin, itervar, update); break;
-            case AtomicRMWInst::UMin: itervar = createMinMaxOp(builder, RecurrenceDescriptor::MRK_UIntMin, itervar, update); break;
-            default:
-              llvm_unreachable("case missing");
-            }
-            itervector = builder.CreateInsertElement(itervector, itervar, (uint64_t) i);
-          }
-
-          mapVectorValue(inst, itervector);
-          break;
-        }
-        default:
-          replicateInstruction(inst);
-          break;
-        }
-      } else {
-        copyInstruction(inst);
-      }
     } else if (canVectorize(inst) && shouldVectorize(inst)) {
       vectorizeInstruction(inst);
     } else if (!canVectorize(inst) && shouldVectorize(inst)){
@@ -912,11 +774,7 @@
     auto * scaleFactor = ConstantInt::get(indexTy, vectorWidth());
 
     auto * baseAlloca = builder.CreateAlloca(allocTy, allocaInst->getType()->getAddressSpace(), scaleFactor, name + ".scaled_alloca");
-<<<<<<< HEAD
     baseAlloca->setAlignment(allocAlign);
-=======
-    baseAlloca->setAlignment(llvm::Align(allocAlign));
->>>>>>> 837e9863
 
     // extract basePtrs
     auto * offsetVec = createContiguousVector(vectorWidth(), indexTy, 0, 1);
@@ -1185,17 +1043,11 @@
 NatBuilder::createVectorMaskSummary(Mask vecMask, RVIntrinsic mode, Type * indexTy) {
 //  Module *mod = vecInfo.getMapping().vectorFn->getParent();
 
-<<<<<<< HEAD
   // TODO finalize
-=======
-  auto vecWidth = cast<FixedVectorType>(vecVal->getType())->getNumElements();
-  auto * intVecTy = FixedVectorType::get(&indexTy, vecWidth);
->>>>>>> 837e9863
 
   Value * result = nullptr;
   switch (mode) {
     case RVIntrinsic::Ballot: {
-<<<<<<< HEAD
 #if 0
       // TODO return (1 << %lavl) - 1 if mask is all true
       if (vecMask.knownAllTruePred()) {
@@ -1203,65 +1055,6 @@
         return &vecMask.requestAVLAsValue(builder.getContext());
       } 
 #endif
-=======
-      // If SSE is available, but AVX and above are not, and the vector width is greater than 4, split the vector
-      bool shouldSplitForISA = vecWidth > 4 && config.useSSE && !config.useAVX && !config.useAVX2 && !config.useAVX512;
-      if (vecWidth > 8 || shouldSplitForISA) {
-        // split up vector
-        std::vector<Constant*> lowerLanes;
-        std::vector<Constant*> higherLanes;
-        uint32_t halfWidth = vecWidth / 2;
-        for (uint32_t i = 0; i < halfWidth; ++i) {
-          lowerLanes.push_back(ConstantInt::get(i32Ty, i, false));
-          higherLanes.push_back(ConstantInt::get(i32Ty, halfWidth + i, false));
-        }
-
-        auto * lowerHalf = builder.CreateShuffleVector(vecVal, UndefValue::get(vecVal->getType()), ConstantVector::get(lowerLanes), "lowerLanes");
-        auto * lowerBallot = createVectorMaskSummary(indexTy, lowerHalf, builder, mode);
-
-        auto * upperHalf = builder.CreateShuffleVector(vecVal, UndefValue::get(vecVal->getType()), ConstantVector::get(higherLanes), "higherLanes");
-        auto * upperBallot = createVectorMaskSummary(indexTy, upperHalf, builder, mode);
-
-        // ballot(vecVal) =  upperHalf << (halfWidth) | lowerHalf
-        auto * up = builder.CreateShl(upperBallot, ConstantInt::get(&indexTy, halfWidth, false));
-        return builder.CreateOr(up, lowerBallot);
-      }
-
-      // AVX-specific code path
-      if (config.useSSE || config.useAVX || config.useAVX2 || config.useAVX512) {
-      // non-uniform arg
-        uint32_t bits = indexTy.getScalarSizeInBits();
-        Intrinsic::ID id;
-        switch (vecWidth) {
-        case 2: id = Intrinsic::x86_sse2_movmsk_pd; bits = 64; break;
-        case 4: id = Intrinsic::x86_sse_movmsk_ps; break;
-        case 8: id = Intrinsic::x86_avx_movmsk_ps_256; break;
-        default: abort();
-          fail("Unsupported vector width in ballot !");
-        }
-
-        auto * extVal = builder.CreateSExt(vecVal, FixedVectorType::get(builder.getIntNTy(bits), vecWidth), "rv_ballot");
-        auto * simdVal = builder.CreateBitCast(extVal, FixedVectorType::get(bits == 32 ? builder.getFloatTy() : builder.getDoubleTy(), vecWidth), "rv_ballot");
-
-        auto movMaskDecl = Intrinsic::getDeclaration(mod, id);
-        result = builder.CreateCall(movMaskDecl, simdVal, "rv_ballot");
-
-      } else {
-        // generic emulating code path
-        //
-      // a[lane] == 1 << lane
-        std::vector<Constant*> constants(vecWidth, nullptr);
-        for (unsigned i = 0; i < vecWidth; ++i) {
-          unsigned int val = 1 << i;
-          Constant *constant = ConstantInt::get(&indexTy, val);
-          constants[i] = constant;
-        }
-        auto * flagVec = ConstantVector::get(constants);
-        auto * zeroVec = ConstantVector::getNullValue(intVecTy);
-
-      // select (vecVal[l] ? a[l] : 0)
-        auto * maskedLaneVec = builder.CreateSelect(vecVal, flagVec, zeroVec);
->>>>>>> 837e9863
 
       SmallVector<Constant*, 64> LaneIndices;
       for (int i = 0; i < vectorWidth(); ++i) {
@@ -1346,11 +1139,7 @@
 
 
     auto * fpLaneTy = Type::getDoubleTy(rvCall.getContext());
-<<<<<<< HEAD
     auto * fpVecTy =  FixedVectorType::get(fpLaneTy, vecWidth);
-=======
-    auto * fpVecTy = FixedVectorType::get(fpLaneTy, vecWidth);
->>>>>>> 837e9863
     auto * intVecTy = FixedVectorType::get(intLaneTy, vecWidth);
 
     auto * fpValVec = builder.CreateBitCast(contVec, fpVecTy);
@@ -1413,23 +1202,6 @@
     mapVectorValue(rvCall, requestVectorValue(vecArg));
   else
     mapScalarValue(rvCall, requestScalarValue(vecArg));
-}
-
-void
-NatBuilder::vectorizeLaneIDCall(CallInst *rvCall) {
-  ++numRVIntrinsics;
-
-  assert(rvCall->getNumArgOperands() == 0 && "expected 0 arguments for rv_lane_id()");
-  Value *contVec = createContiguousVector(vectorWidth(), rvCall->getType(), 0, 1);
-  mapVectorValue(rvCall, contVec);
-}
-
-void
-NatBuilder::vectorizeNumLanesCall(CallInst *rvCall) {
-  ++numRVIntrinsics;
-
-  assert(rvCall->getNumArgOperands() == 0 && "expected 0 arguments for rv_num_lanes()");
-  mapScalarValue(rvCall, ConstantInt::get(rvCall->getType(), vectorWidth(), false));
 }
 
 void
@@ -1779,22 +1551,12 @@
   // interleaved: multiple contiguous GEPs
   // varying: varying vector GEP
 
-<<<<<<< HEAD
   unsigned alignment;
   int byteSize = static_cast<int>(layout.getTypeStoreSize(accessedType));
-=======
-  std::vector<Value *> addr;
-  std::vector<Value *> srcs;
-  std::vector<Value *> masks;
-  llvm::Align alignment;
-  bool interleaved = false;
-  uint64_t byteSize = static_cast<uint64_t>(layout.getTypeStoreSize(accessedType));
->>>>>>> 837e9863
 
   // determine alignment
   if (!addrShape.isVarying()) {
     // scalar access
-<<<<<<< HEAD
     alignment = addrShape.getAlignmentFirst();
 
   } else {
@@ -1821,58 +1583,6 @@
       // otw
       auto *vecAddr = requestVectorValue(accessedPtr);
       vecMem = createVaryingMemory(vecType, Align(alignment), vecAddr, vecMask, nullptr);
-=======
-    addr.push_back(requestScalarValue(accessedPtr));
-    alignment = llvm::Align(addrShape.getAlignmentFirst());
-
-  } else if ((addrShape.isContiguous() || addrShape.isStrided(byteSize)) && !(needsMask && !config.enableMaskedMove)) {
-    // cast pointer to vector-width pointer
-    Value *ptr = requestScalarValue(accessedPtr);
-    auto & ptrTy = *cast<PointerType>(ptr->getType());
-    PointerType *vecPtrType = vecType->getPointerTo(ptrTy.getAddressSpace());
-    addr.push_back(builder.CreatePointerCast(ptr, vecPtrType, "vec_cast"));
-    alignment = llvm::Align(addrShape.getAlignmentFirst());
-
-  } else if ((addrShape.isStrided() && isInterleaved(inst, accessedPtr, byteSize, srcs)) && !(needsMask && !config.enableMaskedMove)) {
-    // interleaved access. ptrs: base, base+vector, base+2vector, ...
-    Value *srcPtr = getPointerOperand(cast<Instruction>(srcs[0]));
-    for (unsigned i = 0; i < srcs.size(); ++i) {
-      Value *ptr = requestInterleavedAddress(srcPtr, i, vecType);
-      addr.push_back(ptr);
-      if (needsMask)
-        masks.push_back(mask);
-    }
-    alignment = llvm::Align(addrShape.getAlignmentFirst());
-    interleaved = true;
-
-  } else {
-    addr.push_back(requestVectorValue(accessedPtr));
-    alignment = llvm::Align(addrShape.getAlignmentGeneral());
-  }
-
-  llvm::Align origAlignment = load ? load->getAlign() : store->getAlign();
-  alignment = std::max<llvm::Align>(alignment, origAlignment);
-
-  Value *vecMem = nullptr;
-  if (load) {
-    if (needsMask && addrShape.isUniform()) {
-      assert(addr.size() == 1 && "multiple addresses for single access!");
-      vecMem = createUniformMaskedMemory(load, accessedType, alignment, addr[0], predicate, mask, nullptr);
-
-    } else if (((addrShape.isUniform() || addrShape.isContiguous() || addrShape.isStrided(byteSize))) && !(needsMask && !config.enableMaskedMove)) {
-      assert(addr.size() == 1 && "multiple addresses for single access!");
-      vecMem = createContiguousLoad(addr[0], alignment, needsMask ? mask : nullptr, UndefValue::get(vecType));
-
-      addrShape.isUniform() ? ++numUniLoads : needsMask ? ++numContMaskedLoads : ++numContLoads;
-
-    } else if (interleaved && !(needsMask && !config.enableMaskedMove)) {
-      assert(addr.size() > 1 && "only one address for multiple accesses!");
-      createInterleavedMemory(vecType, alignment, &addr, &masks, nullptr, &srcs);
-
-    } else {
-      assert(addr.size() == 1 && "multiple addresses for single access!");
-      vecMem = createVaryingMemory(vecType, alignment, addr[0], mask, nullptr);
->>>>>>> 837e9863
     }
 
 
@@ -1883,22 +1593,12 @@
       auto valShape = vecInfo.getVectorShape(*store->getValueOperand());
       Value *vecBasePtr = requestScalarValue(accessedPtr);
       if (!valShape.isUniform()) {
-<<<<<<< HEAD
         Value *vecValue = requestVectorValue(storedValue);
         vecMem = createVaryingToUniformStore(store, accessedType, alignment, vecBasePtr, vecMask, vecValue);
       } else {
         assert((vecInfo.getVectorShape(*storedValue).isUniform()) && "trying to store a varying value to a uniform ptr!");
         Value *vecValue = requestScalarValue(storedValue);
         vecMem = createUniformMaskedMemory(store, accessedType, Align(alignment), vecBasePtr, vecValue);
-=======
-        Value *mappedStoredVal = requestVectorValue(storedValue);
-        vecMem = createVaryingToUniformStore(store, accessedType, alignment, addr[0], needsMask ? mask : nullptr, mappedStoredVal);
-      } else {
-        Value *mappedStoredVal = addrShape.isUniform() ? requestScalarValue(storedValue)
-                                                       : requestVectorValue(storedValue);
-
-        vecMem = createUniformMaskedMemory(store, accessedType, alignment, addr[0], predicate, mask, mappedStoredVal);
->>>>>>> 837e9863
       }
 
     } else if (addrShape.isStrided(byteSize)) {
@@ -1925,7 +1625,6 @@
         mappedStoredVal = addrShape.isUniform() ? requestScalarValue(storedValue)
                                                 : requestVectorValue(storedValue);
       }
-<<<<<<< HEAD
       Value *vecBasePtr = requestScalarValue(accessedPtr);
       vecMem = createContiguousStore(mappedStoredVal, vecBasePtr, Align(alignment), vecMask);
 
@@ -1936,28 +1635,6 @@
       Value *vecPtr = requestVectorValue(accessedPtr);
       Value *vecStoreVal = requestVectorValue(storedValue);
       vecMem = createVaryingMemory(vecType, Align(alignment), vecPtr, vecMask, vecStoreVal);
-=======
-      vecMem = createContiguousStore(mappedStoredVal, addr[0], alignment, needsMask ? mask : nullptr);
-
-      addrShape.isUniform() ? ++numUniStores : needsMask ? ++numContMaskedStores : ++numContStores;
-
-    } else if (interleaved && !(needsMask && !config.enableMaskedMove)) {
-      assert(addr.size() > 1 && "only one address for multiple accesses!");
-      std::vector<Value *> vals;
-      vals.reserve(addr.size());
-      for (unsigned i = 0; i < addr.size(); ++i) {
-        Value *srcVal = cast<StoreInst>(srcs[i])->getValueOperand();
-        Value *val = requestVectorValue(srcVal);
-        vals.push_back(val);
-      }
-      createInterleavedMemory(vecType, alignment, &addr, &masks, &vals, &srcs);
-
-    } else {
-      assert(addr.size() == 1 && "multiple addresses for single access!");
-      Value *mappedStoredVal = addrShape.isUniform() ? requestScalarValue(storedValue)
-                                                       : requestVectorValue(storedValue);
-      vecMem = createVaryingMemory(vecType, alignment, addr[0], mask, mappedStoredVal);
->>>>>>> 837e9863
     }
   }
 
@@ -2015,57 +1692,12 @@
       indexVal = &CreateVectorReduce(config, builder, RedKind::UMax, *activeLaneVec, nullptr);
     }
 
-<<<<<<< HEAD
     // extract and materialize store
     auto * lastLaneVal = builder.CreateExtractElement(values, indexVal, "xt.lastlane");
     auto * vecMem = builder.CreateStore(lastLaneVal, addr);
     cast<StoreInst>(vecMem)->setAlignment(Align(alignment));
     return vecMem;
   });
-=======
-  // insert store in guarded block
-    builder.SetInsertPoint(memBlock);
-    auto * origBlock = inst->getParent();
-    mapVectorValue(origBlock, continueBlock);
-
-#ifdef NAT_GENERIC_MAXLANE
-    // generic but slow implementation
-    // SExt to full width int
-    auto * vecLaneTy = FixedVectorType::get(nativeIntTy, vectorWidth());
-    auto * sxMask = builder.CreateSExt(mask, vecLaneTy);
-
-    // AND with lane index vector
-    auto * laneIdxConst = createContiguousVector(vectorWidth(), nativeIntTy, 0, 1);
-    auto * activeLaneVec = builder.CreateAnd(sxMask, laneIdxConst);
-
-    // horizontal MAX reduction
-    indexVal = &CreateVectorReduce(config, builder, RedKind::UMax, *activeLaneVec, nullptr);
-#else
-  // compute MSB from leading zeros
-    // determine the MS (using the ctlz intrinsic)
-    // llvm.ctlz.i32 (i32  <src>, i1 <is_zero_undef == false>)
-    auto * ctlzFunc = Intrinsic::getDeclaration(mod, Intrinsic::ctlz, nativeIntTy);
-    auto * leadingZerosVal = builder.CreateCall(ctlzFunc, {regMaskInt, ConstantInt::getTrue(ctx) });
-
-    auto * constFullVal = ConstantInt::getSigned(nativeIntTy, 31);
-    indexVal = builder.CreateSub(constFullVal, leadingZerosVal);
-#endif
-
-  }
-
-  // extract and materialize store
-  auto * lastLaneVal = builder.CreateExtractElement(values, indexVal, "xt.lastlane");
-  auto * vecMem = builder.CreateStore(lastLaneVal, addr);
-  cast<StoreInst>(vecMem)->setAlignment(llvm::Align(alignment));
-
-  // proceed in continue block (if any)
-  if (continueBlock) {
-    builder.CreateBr(continueBlock);
-    builder.SetInsertPoint(continueBlock);
-  }
-
-  return vecMem;
->>>>>>> 837e9863
 }
 
 Value *NatBuilder::createUniformMaskedMemory(Instruction *scaInst,
@@ -2080,21 +1712,12 @@
       [=](IRBuilder<> & builder)
   {
     Instruction* vecMem;
-<<<<<<< HEAD
     if (vecValues) {
       vecMem = builder.CreateStore(vecValues, vecBasePtr);
       cast<StoreInst>(vecMem)->setAlignment(AlignOpt.valueOrOne());
     } else {
       vecMem = builder.CreateLoad(vecBasePtr, "scal_mask_mem");
       cast<LoadInst>(vecMem)->setAlignment(AlignOpt.valueOrOne());
-=======
-    if (values) {
-      vecMem = builder.CreateStore(values, addr);
-      cast<StoreInst>(vecMem)->setAlignment(llvm::Align(alignment));
-    } else {
-      vecMem = builder.CreateLoad(addr, "scal_mask_mem");
-      cast<LoadInst>(vecMem)->setAlignment(llvm::Align(alignment));
->>>>>>> 837e9863
     }
     return vecMem;
   });
@@ -2150,13 +1773,8 @@
     return builder.CreateMaskedStore(vecVal, vecPtr, alignment, vecMask.getPred());
 
   } else {
-<<<<<<< HEAD
     StoreInst *store = builder.CreateStore(vecVal, vecPtr);
     store->setAlignment(Align(alignment));
-=======
-    StoreInst *store = builder.CreateStore(val, ptr);
-    store->setAlignment(llvm::Align(alignment));
->>>>>>> 837e9863
     return store;
   }
 }
@@ -2180,13 +1798,8 @@
     return builder.CreateMaskedLoad(VecPtr, alignment, vecMask.getPred(), passThru, "cont_load");
 
   } else {
-<<<<<<< HEAD
     LoadInst *load = builder.CreateLoad(VecPtr, "cont_load");
     load->setAlignment(Align(alignment));
-=======
-    LoadInst *load = builder.CreateLoad(ptr, "cont_load");
-    load->setAlignment(llvm::Align(alignment));
->>>>>>> 837e9863
     return load;
   }
 }
@@ -2768,11 +2381,7 @@
     } else {
       // ... load from pointer, insert to result vector, branch to next
       Value *loadInst = builder.CreateLoad(pointerLaneVal, "load_lane_" + std::to_string(i));
-<<<<<<< HEAD
       cast<LoadInst>(loadInst)->setAlignment(Align(alignment));
-=======
-      cast<LoadInst>(loadInst)->setAlignment(llvm::Align(alignment));
->>>>>>> 837e9863
       insert = builder.CreateInsertElement(resVec, loadInst, ConstantInt::get(i32Ty, i),
                                            "insert_lane_" + std::to_string(i));
     }
