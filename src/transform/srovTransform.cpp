--- conflicted
+++ resolved
@@ -39,37 +39,8 @@
 #else
 #define IF_DEBUG_SROV if (true)
 #endif
-static uint64_t
-GetNumElements(const Type *Ty) {
-  auto VecTy = dyn_cast<VectorType>(Ty);
-#if 0
-  return cast<FixedVectorType>(Ty)->getNumElements();
-#endif
-  if (VecTy)
-    return VecTy->getNumElements();
-  auto ArrTy = dyn_cast<ArrayType>(Ty);
-  if (ArrTy)
-    return ArrTy->getNumElements();
-  auto StructTy = dyn_cast<StructType>(Ty);
-  if (StructTy)
-    return StructTy->getNumElements();
-  llvm_unreachable("unexpected aggregate type");
-}
-
-static Type*
-GetElementType(const Type* Ty) {
-  auto VecTy = dyn_cast<VectorType>(Ty);
-  if (VecTy)
-    return VecTy->getElementType();
-  auto ArrTy = dyn_cast<ArrayType>(Ty);
-  if (ArrTy)
-    return ArrTy->getElementType();
-  auto PtrTy = dyn_cast<PointerType>(Ty);
-  if (PtrTy)
-    return PtrTy->getElementType();
-  llvm_unreachable("unexpected aggregate type");
-}
-
+
+// InsertElementInst operand accessors missing in LLVM 4.0
 static Value*
 GetVectorOperand(InsertElementInst & insertInst) {
   return insertInst.getOperand(0);
@@ -257,11 +228,7 @@
   } else if (aggTy->isVectorTy()) {
     Value * aggVal = UndefValue::get(aggTy);
     vecInfo.setVectorShape(*aggVal, vecShape);
-<<<<<<< HEAD
-    size_t n = GetNumElements(aggTy);
-=======
     size_t n = cast<FixedVectorType>(aggTy)->getNumElements();
->>>>>>> e0e9373b
     for (size_t i = 0; i < n; i++) {
       aggVal = builder.CreateInsertElement(aggVal, replVec[i], ConstantInt::get(Type::getInt32Ty(builder.getContext()), i));
       vecInfo.setVectorShape(*aggVal, vecShape);
@@ -484,15 +451,9 @@
 
   } else if (ptrElemTy->isVectorTy()) {
     auto * intTy = Type::getInt32Ty(builder.getContext());
-<<<<<<< HEAD
-    size_t n = GetNumElements(ptrElemTy); //cast<FixedVectorType>(ptrElemTy)->getNumElements();
-    auto * ptrTy = cast<PointerType>(ptr->getType());
-    auto * scaPtrTy = PointerType::get(GetElementType(ptrTy->getPointerElementType()), ptrTy->getPointerAddressSpace());
-=======
     size_t n = cast<FixedVectorType>(ptrElemTy)->getNumElements();
     auto * ptrTy = cast<PointerType>(ptr->getType());
     auto * scaPtrTy = PointerType::get(cast<FixedVectorType>(ptrTy->getPointerElementType())->getElementType(), ptrTy->getPointerAddressSpace());
->>>>>>> e0e9373b
     auto * scaPtr = builder.CreatePointerCast(ptr, scaPtrTy);
     vecInfo.setVectorShape(*scaPtr, ptrShape);
 
